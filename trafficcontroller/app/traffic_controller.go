package app

import (
	"fmt"
	"log"
	"net"
	"net/http"
	"os"
	"os/signal"
	"time"

	logcache "code.cloudfoundry.org/go-log-cache"
	"code.cloudfoundry.org/loggregator/healthendpoint"

	"code.cloudfoundry.org/loggregator/metricemitter"
	"code.cloudfoundry.org/loggregator/plumbing"
	"code.cloudfoundry.org/loggregator/profiler"
	"code.cloudfoundry.org/loggregator/trafficcontroller/internal/auth"
	"code.cloudfoundry.org/loggregator/trafficcontroller/internal/proxy"

	"github.com/prometheus/client_golang/prometheus"
	"google.golang.org/grpc"
	"google.golang.org/grpc/keepalive"
)

// MetricClient can be used to emit metrics and events.
type MetricClient interface {
	NewCounter(name string, opts ...metricemitter.MetricOption) *metricemitter.Counter
	NewGauge(name string, unit string, opts ...metricemitter.MetricOption) *metricemitter.Gauge
	EmitEvent(title string, body string)
}

type TrafficController struct {
	conf                 *Config
	disableAccessControl bool
	metricClient         MetricClient
	uaaHTTPClient        *http.Client
	ccHTTPClient         *http.Client
}

func NewTrafficController(
	c *Config,
	disableAccessControl bool,
	metricClient MetricClient,
	uaaHTTPClient *http.Client,
	ccHTTPClient *http.Client,
) *TrafficController {
	return &TrafficController{
		conf:                 c,
		disableAccessControl: disableAccessControl,
		metricClient:         metricClient,
		uaaHTTPClient:        uaaHTTPClient,
		ccHTTPClient:         ccHTTPClient,
	}
}

func (t *TrafficController) Start() {
	log.Print("Startup: Setting up the loggregator traffic controller")

	logAuthorizer := auth.NewLogAccessAuthorizer(
		t.ccHTTPClient,
		t.disableAccessControl,
		t.conf.ApiHost,
	)

	uaaClient := auth.NewUaaClient(
		t.uaaHTTPClient,
		t.conf.UaaHost,
		t.conf.UaaClient,
		t.conf.UaaClientSecret,
	)
	adminAuthorizer := auth.NewAdminAccessAuthorizer(t.disableAccessControl, &uaaClient)

	// Start the health endpoint listener
	promRegistry := prometheus.NewRegistry()
	healthendpoint.StartServer(t.conf.HealthAddr, promRegistry)
	healthRegistry := healthendpoint.New(promRegistry, map[string]prometheus.Gauge{
		// metric-documentation-health: (firehoseStreamCount)
		// Number of open firehose streams
		"firehoseStreamCount": prometheus.NewGauge(
			prometheus.GaugeOpts{
				Namespace: "loggregator",
				Subsystem: "trafficcontroller",
				Name:      "firehoseStreamCount",
				Help:      "Number of open firehose streams",
			},
		),
		// metric-documentation-health: (appStreamCount)
		// Number of open app streams
		"appStreamCount": prometheus.NewGauge(
			prometheus.GaugeOpts{
				Namespace: "loggregator",
				Subsystem: "trafficcontroller",
				Name:      "appStreamCount",
				Help:      "Number of open app streams",
			},
		),
		// metric-documentation-health: (slowConsumerCount)
		// Number of stream consumers disconnected to avoid backpressure on
		// the Loggregator system.
		"slowConsumerCount": prometheus.NewGauge(
			prometheus.GaugeOpts{
				Namespace: "loggregator",
				Subsystem: "trafficcontroller",
				Name:      "slowConsumerCount",
				Help:      "Number of stream consumers disconnected to avoid backpressure on the Loggregator system",
			},
		),
	})

	creds, err := plumbing.NewClientCredentials(
		t.conf.GRPC.CertFile,
		t.conf.GRPC.KeyFile,
		t.conf.GRPC.CAFile,
		"doppler",
	)
	if err != nil {
		log.Fatalf("Could not use GRPC creds for server: %s", err)
	}

	f := plumbing.NewStaticFinder(t.conf.RouterAddrs)
	f.Start()

	kp := keepalive.ClientParameters{
		Time:                15 * time.Second,
		Timeout:             20 * time.Second,
		PermitWithoutStream: true,
	}
	pool := plumbing.NewPool(20, grpc.WithTransportCredentials(creds), grpc.WithKeepaliveParams(kp))
	grpcConnector := plumbing.NewGRPCConnector(1000, pool, f, t.metricClient)

	var logCacheClient proxy.LogCacheClient
	recentLogsEnabled := false

	if t.conf.LogCacheAddr != "" {
		logCacheCreds, err := plumbing.NewClientCredentials(
			t.conf.LogCacheTLSConfig.CertFile,
			t.conf.LogCacheTLSConfig.KeyFile,
			t.conf.LogCacheTLSConfig.CAFile,
			t.conf.LogCacheTLSConfig.ServerName,
		)
		if err != nil {
			log.Fatalf("Could not use LogCache creds for server: %s", err)
		}

		logCacheClient = logcache.NewClient(
			t.conf.LogCacheAddr,
			logcache.WithViaGRPC(grpc.WithTransportCredentials(logCacheCreds)),
		)
		recentLogsEnabled = true
	}

	recentLogsHandler := proxy.NewRecentLogsHandler(logCacheClient, 5*time.Second, t.metricClient, recentLogsEnabled)

	dopplerHandler := http.Handler(
		proxy.NewDopplerProxy(
			logAuthorizer,
			adminAuthorizer,
			grpcConnector,
			"doppler."+t.conf.SystemDomain,
			5*time.Second,
			5*time.Second,
			t.metricClient,
			healthRegistry,
			recentLogsHandler,
<<<<<<< HEAD
			t.disableAccessControl,
=======
			logCacheClient,
>>>>>>> 2d4993bf
		),
	)

	var accessMiddleware func(http.Handler) *auth.AccessHandler
	if t.conf.SecurityEventLog != "" {
		accessLog, err := os.OpenFile(t.conf.SecurityEventLog, os.O_APPEND|os.O_WRONLY, os.ModeAppend)
		if err != nil {
			log.Panicf("Unable to open access log: %s", err)
		}
		defer func() {
			accessLog.Sync()
			accessLog.Close()
		}()
		accessLogger := auth.NewAccessLogger(accessLog)
		accessMiddleware = auth.Access(accessLogger, t.conf.IP, t.conf.OutgoingDropsondePort)
	}

	if accessMiddleware != nil {
		dopplerHandler = accessMiddleware(dopplerHandler)
	}
	go func() {
		lis, err := net.Listen("tcp", fmt.Sprintf(":%d", t.conf.OutgoingDropsondePort))
		if err != nil {
			log.Fatal(err)
		}
		log.Printf("ws bound to: %s", lis.Addr())
		log.Fatal(http.Serve(lis, dopplerHandler))
	}()

	go profiler.New(t.conf.PProfPort).Start()

	killChan := make(chan os.Signal)
	signal.Notify(killChan, os.Interrupt)
	<-killChan
	log.Print("Shutting down")
}<|MERGE_RESOLUTION|>--- conflicted
+++ resolved
@@ -163,11 +163,8 @@
 			t.metricClient,
 			healthRegistry,
 			recentLogsHandler,
-<<<<<<< HEAD
 			t.disableAccessControl,
-=======
 			logCacheClient,
->>>>>>> 2d4993bf
 		),
 	)
 
