package app

import (
	"fmt"
	"log"
	"net"
	"net/http"
	"os"
	"os/signal"
	"time"

	logcache "code.cloudfoundry.org/go-log-cache"
	"code.cloudfoundry.org/loggregator/healthendpoint"

	"code.cloudfoundry.org/loggregator/metricemitter"
	"code.cloudfoundry.org/loggregator/plumbing"
	"code.cloudfoundry.org/loggregator/profiler"
	"code.cloudfoundry.org/loggregator/trafficcontroller/internal/auth"
	"code.cloudfoundry.org/loggregator/trafficcontroller/internal/proxy"

	"github.com/prometheus/client_golang/prometheus"
	"google.golang.org/grpc"
	"google.golang.org/grpc/keepalive"
)

// MetricClient can be used to emit metrics and events.
type MetricClient interface {
	NewCounter(name string, opts ...metricemitter.MetricOption) *metricemitter.Counter
	NewGauge(name string, unit string, opts ...metricemitter.MetricOption) *metricemitter.Gauge
	EmitEvent(title string, body string)
}

type TrafficController struct {
	conf                 *Config
	disableAccessControl bool
	metricClient         MetricClient
	uaaHTTPClient        *http.Client
	ccHTTPClient         *http.Client
}

func NewTrafficController(
	c *Config,
	disableAccessControl bool,
	metricClient MetricClient,
	uaaHTTPClient *http.Client,
	ccHTTPClient *http.Client,
) *TrafficController {
	return &TrafficController{
		conf:                 c,
		disableAccessControl: disableAccessControl,
		metricClient:         metricClient,
		uaaHTTPClient:        uaaHTTPClient,
		ccHTTPClient:         ccHTTPClient,
	}
}

func (t *TrafficController) Start() {
	log.Print("Startup: Setting up the loggregator traffic controller")

	logAuthorizer := auth.NewLogAccessAuthorizer(
		t.ccHTTPClient,
		t.disableAccessControl,
		t.conf.ApiHost,
	)

	uaaClient := auth.NewUaaClient(
		t.uaaHTTPClient,
		t.conf.UaaHost,
		t.conf.UaaClient,
		t.conf.UaaClientSecret,
	)
	adminAuthorizer := auth.NewAdminAccessAuthorizer(t.disableAccessControl, &uaaClient)

	// Start the health endpoint listener
	promRegistry := prometheus.NewRegistry()
	healthendpoint.StartServer(t.conf.HealthAddr, promRegistry)
	healthRegistry := healthendpoint.New(promRegistry, map[string]prometheus.Gauge{
		// metric-documentation-health: (firehoseStreamCount)
		// Number of open firehose streams
		"firehoseStreamCount": prometheus.NewGauge(
			prometheus.GaugeOpts{
				Namespace: "loggregator",
				Subsystem: "trafficcontroller",
				Name:      "firehoseStreamCount",
				Help:      "Number of open firehose streams",
			},
		),
		// metric-documentation-health: (appStreamCount)
		// Number of open app streams
		"appStreamCount": prometheus.NewGauge(
			prometheus.GaugeOpts{
				Namespace: "loggregator",
				Subsystem: "trafficcontroller",
				Name:      "appStreamCount",
				Help:      "Number of open app streams",
			},
		),
		// metric-documentation-health: (slowConsumerCount)
		// Number of stream consumers disconnected to avoid backpressure on
		// the Loggregator system.
		"slowConsumerCount": prometheus.NewGauge(
			prometheus.GaugeOpts{
				Namespace: "loggregator",
				Subsystem: "trafficcontroller",
				Name:      "slowConsumerCount",
				Help:      "Number of stream consumers disconnected to avoid backpressure on the Loggregator system",
			},
		),
	})

	creds, err := plumbing.NewClientCredentials(
		t.conf.GRPC.CertFile,
		t.conf.GRPC.KeyFile,
		t.conf.GRPC.CAFile,
		"doppler",
	)
	if err != nil {
		log.Fatalf("Could not use GRPC creds for server: %s", err)
	}

	f := plumbing.NewStaticFinder(t.conf.RouterAddrs)
	f.Start()

	kp := keepalive.ClientParameters{
		Time:                15 * time.Second,
		Timeout:             20 * time.Second,
		PermitWithoutStream: true,
	}
	pool := plumbing.NewPool(20, grpc.WithTransportCredentials(creds), grpc.WithKeepaliveParams(kp))
	grpcConnector := plumbing.NewGRPCConnector(1000, pool, f, t.metricClient)

	var logCacheClient *logcache.Client
	recentLogsEnabled := false

	if t.conf.LogCacheAddr != "" {
		logCacheCreds, err := plumbing.NewClientCredentials(
			t.conf.LogCacheTLSConfig.CertFile,
			t.conf.LogCacheTLSConfig.KeyFile,
			t.conf.LogCacheTLSConfig.CAFile,
			t.conf.LogCacheTLSConfig.ServerName,
		)
		if err != nil {
			log.Fatalf("Could not use LogCache creds for server: %s", err)
		}

		logCacheClient = logcache.NewClient(
			t.conf.LogCacheAddr,
			logcache.WithViaGRPC(grpc.WithTransportCredentials(logCacheCreds)),
		)
		recentLogsEnabled = true
	}

	recentLogsHandler := proxy.NewRecentLogsHandler(logCacheClient, 5*time.Second, t.metricClient, recentLogsEnabled)

	dopplerHandler := http.Handler(
		proxy.NewDopplerProxy(
			logAuthorizer,
			adminAuthorizer,
			grpcConnector,
			"doppler."+t.conf.SystemDomain,
			5*time.Second,
			5*time.Second,
			t.metricClient,
			healthRegistry,
<<<<<<< HEAD
			t.disableAccessControl,
=======
			recentLogsHandler,
>>>>>>> d1a354b5
		),
	)

	var accessMiddleware func(http.Handler) *auth.AccessHandler
	if t.conf.SecurityEventLog != "" {
		accessLog, err := os.OpenFile(t.conf.SecurityEventLog, os.O_APPEND|os.O_WRONLY, os.ModeAppend)
		if err != nil {
			log.Panicf("Unable to open access log: %s", err)
		}
		defer func() {
			accessLog.Sync()
			accessLog.Close()
		}()
		accessLogger := auth.NewAccessLogger(accessLog)
		accessMiddleware = auth.Access(accessLogger, t.conf.IP, t.conf.OutgoingDropsondePort)
	}

	if accessMiddleware != nil {
		dopplerHandler = accessMiddleware(dopplerHandler)
	}
	go func() {
		lis, err := net.Listen("tcp", fmt.Sprintf(":%d", t.conf.OutgoingDropsondePort))
		if err != nil {
			log.Fatal(err)
		}
		log.Printf("ws bound to: %s", lis.Addr())
		log.Fatal(http.Serve(lis, dopplerHandler))
	}()

	go profiler.New(t.conf.PProfPort).Start()

	killChan := make(chan os.Signal)
	signal.Notify(killChan, os.Interrupt)
	<-killChan
	log.Print("Shutting down")
}<|MERGE_RESOLUTION|>--- conflicted
+++ resolved
@@ -162,11 +162,8 @@
 			5*time.Second,
 			t.metricClient,
 			healthRegistry,
-<<<<<<< HEAD
+			recentLogsHandler,
 			t.disableAccessControl,
-=======
-			recentLogsHandler,
->>>>>>> d1a354b5
 		),
 	)
 
