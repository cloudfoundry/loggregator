package proxy_test

import (
	"errors"
	"fmt"
	"net/http"
	"net/http/httptest"
	"strings"
	"time"

	"code.cloudfoundry.org/loggregator/metricemitter/testhelper"
	"code.cloudfoundry.org/loggregator/plumbing"

	"code.cloudfoundry.org/loggregator/trafficcontroller/internal/proxy"

	"golang.org/x/net/context"

	"github.com/gorilla/websocket"
	. "github.com/onsi/ginkgo"
	. "github.com/onsi/gomega"
)

var _ = Describe("FirehoseHandler", func() {
	var (
		auth       LogAuthorizer
		adminAuth  AdminAuthorizer
		recorder   *httptest.ResponseRecorder
		connector  *SpyGRPCConnector
		mockSender *testhelper.SpyMetricClient
		mockHealth *mockHealth
	)

	BeforeEach(func() {
		connector = newSpyGRPCConnector(nil)

		adminAuth = AdminAuthorizer{Result: AuthorizerResult{Status: http.StatusOK}}
		auth = LogAuthorizer{Result: AuthorizerResult{Status: http.StatusOK}}

		recorder = httptest.NewRecorder()
		mockSender = testhelper.NewMetricClient()
		mockHealth = newMockHealth()
	})

	It("connects to doppler servers with correct parameters", func() {
		handler := proxy.NewDopplerProxy(
			auth.Authorize,
			adminAuth.Authorize,
			connector,
			"cookieDomain",
			50*time.Millisecond,
			time.Hour,
			mockSender,
			mockHealth,
<<<<<<< HEAD
			false,
=======
			newSpyRecentLogsHandler(),
>>>>>>> d1a354b5
		)
		req, _ := http.NewRequest("GET", "/firehose/abc-123", nil)
		req.Header.Add("Authorization", "token")

		handler.ServeHTTP(recorder, req.WithContext(
			context.WithValue(req.Context(), "subID", "abc-123")),
		)

		Expect(connector.subscriptions.request).To(Equal(&plumbing.SubscriptionRequest{
			ShardID: "abc-123",
		}))
	})

	It("accepts a query param for filtering logs", func() {
		_ = proxy.NewDopplerProxy(
			auth.Authorize,
			adminAuth.Authorize,
			connector,
			"cookieDomain",
			50*time.Millisecond,
			time.Hour,
			mockSender,
			mockHealth,
<<<<<<< HEAD
			false,
=======
			newSpyRecentLogsHandler(),
>>>>>>> d1a354b5
		)

		req, err := http.NewRequest("GET", "/firehose/123?filter-type=logs", nil)
		Expect(err).NotTo(HaveOccurred())

		h := proxy.NewFirehoseHandler(connector, proxy.NewWebSocketServer(
			time.Hour,
			testhelper.NewMetricClient(),
			mockHealth,
		), mockSender)
		h.ServeHTTP(recorder, req)

		Expect(connector.subscriptions.request.Filter).To(Equal(&plumbing.Filter{
			Message: &plumbing.Filter_Log{
				Log: &plumbing.LogFilter{},
			},
		}))
	})

	It("accepts a query param for filtering metrics", func() {
		_ = proxy.NewDopplerProxy(
			auth.Authorize,
			adminAuth.Authorize,
			connector,
			"cookieDomain",
			50*time.Millisecond,
			time.Hour,
			mockSender,
			mockHealth,
<<<<<<< HEAD
			false,
=======
			newSpyRecentLogsHandler(),
>>>>>>> d1a354b5
		)

		req, err := http.NewRequest("GET", "/firehose/123?filter-type=metrics", nil)
		Expect(err).NotTo(HaveOccurred())

		h := proxy.NewFirehoseHandler(connector, proxy.NewWebSocketServer(
			time.Hour,
			testhelper.NewMetricClient(),
			mockHealth,
		), mockSender)
		h.ServeHTTP(recorder, req)

		Expect(connector.subscriptions.request.Filter).To(Equal(&plumbing.Filter{
			Message: &plumbing.Filter_Metric{
				Metric: &plumbing.MetricFilter{},
			},
		}))
	})

	It("returns an unauthorized status and sets the WWW-Authenticate header if authorization fails", func() {
		handler := proxy.NewDopplerProxy(
			auth.Authorize,
			adminAuth.Authorize,
			connector,
			"cookieDomain",
			50*time.Millisecond,
			time.Hour,
			mockSender,
			mockHealth,
<<<<<<< HEAD
			false,
=======
			newSpyRecentLogsHandler(),
>>>>>>> d1a354b5
		)

		adminAuth.Result = AuthorizerResult{Status: http.StatusUnauthorized, ErrorMessage: "Error: Invalid authorization"}

		req, _ := http.NewRequest("GET", "/firehose/abc-123", nil)
		req.Header.Add("Authorization", "token")

		handler.ServeHTTP(recorder, req)

		Expect(adminAuth.TokenParam).To(Equal("token"))

		Expect(recorder.Code).To(Equal(http.StatusUnauthorized))
		Expect(recorder.HeaderMap.Get("WWW-Authenticate")).To(Equal("Basic"))
		Expect(recorder.Body.String()).To(Equal("You are not authorized. Error: Invalid authorization"))
	})

	It("returns a 404 if subscription_id is not provided", func() {
		handler := proxy.NewDopplerProxy(
			auth.Authorize,
			adminAuth.Authorize,
			connector,
			"cookieDomain",
			50*time.Millisecond,
			time.Hour,
			mockSender,
			mockHealth,
<<<<<<< HEAD
			false,
=======
			newSpyRecentLogsHandler(),
>>>>>>> d1a354b5
		)

		req, _ := http.NewRequest("GET", "/firehose/", nil)
		req.Header.Add("Authorization", "token")

		handler.ServeHTTP(recorder, req)
		Expect(recorder.Code).To(Equal(http.StatusNotFound))
	})

	It("closes the connection to the client on error", func() {
		connector := newSpyGRPCConnector(errors.New("subscribe failed"))
		handler := proxy.NewDopplerProxy(
			auth.Authorize,
			adminAuth.Authorize,
			connector,
			"cookieDomain",
			50*time.Millisecond,
			time.Hour,
			mockSender,
			mockHealth,
<<<<<<< HEAD
			false,
=======
			newSpyRecentLogsHandler(),
>>>>>>> d1a354b5
		)
		server := httptest.NewServer(handler)
		defer server.CloseClientConnections()

		conn, _, err := websocket.DefaultDialer.Dial(
			wsEndpoint(server, "/firehose/subscription-id"),
			http.Header{"Authorization": []string{"token"}},
		)
		Expect(err).ToNot(HaveOccurred())

		f := func() string {
			_, _, err := conn.ReadMessage()
			return fmt.Sprintf("%s", err)
		}
		Eventually(f).Should(ContainSubstring("websocket: close 1000"))
	})

	It("emits the number of connections as a metric", func() {
		connector := newSpyGRPCConnector(nil)
		handler := proxy.NewDopplerProxy(
			auth.Authorize,
			adminAuth.Authorize,
			connector,
			"cookieDomain",
			50*time.Millisecond,
			time.Hour,
			mockSender,
			mockHealth,
<<<<<<< HEAD
			false,
=======
			newSpyRecentLogsHandler(),
>>>>>>> d1a354b5
		)
		server := httptest.NewServer(handler)
		defer server.CloseClientConnections()

		conn, _, err := websocket.DefaultDialer.Dial(
			wsEndpoint(server, "/firehose/subscription-id"),
			http.Header{"Authorization": []string{"token"}},
		)
		Expect(err).ToNot(HaveOccurred())

		f := func() float64 {
			return mockSender.GetValue("doppler_proxy.firehoses")
		}
		Eventually(f, 1, "100ms").Should(Equal(1.0))
		conn.Close()
	})
})

func wsEndpoint(server *httptest.Server, path string) string {
	return strings.Replace(server.URL, "http", "ws", 1) + path
}<|MERGE_RESOLUTION|>--- conflicted
+++ resolved
@@ -51,11 +51,8 @@
 			time.Hour,
 			mockSender,
 			mockHealth,
-<<<<<<< HEAD
-			false,
-=======
-			newSpyRecentLogsHandler(),
->>>>>>> d1a354b5
+			newSpyRecentLogsHandler(),
+			false,
 		)
 		req, _ := http.NewRequest("GET", "/firehose/abc-123", nil)
 		req.Header.Add("Authorization", "token")
@@ -79,11 +76,8 @@
 			time.Hour,
 			mockSender,
 			mockHealth,
-<<<<<<< HEAD
-			false,
-=======
-			newSpyRecentLogsHandler(),
->>>>>>> d1a354b5
+			newSpyRecentLogsHandler(),
+			false,
 		)
 
 		req, err := http.NewRequest("GET", "/firehose/123?filter-type=logs", nil)
@@ -113,11 +107,8 @@
 			time.Hour,
 			mockSender,
 			mockHealth,
-<<<<<<< HEAD
-			false,
-=======
-			newSpyRecentLogsHandler(),
->>>>>>> d1a354b5
+			newSpyRecentLogsHandler(),
+			false,
 		)
 
 		req, err := http.NewRequest("GET", "/firehose/123?filter-type=metrics", nil)
@@ -147,11 +138,8 @@
 			time.Hour,
 			mockSender,
 			mockHealth,
-<<<<<<< HEAD
-			false,
-=======
-			newSpyRecentLogsHandler(),
->>>>>>> d1a354b5
+			newSpyRecentLogsHandler(),
+			false,
 		)
 
 		adminAuth.Result = AuthorizerResult{Status: http.StatusUnauthorized, ErrorMessage: "Error: Invalid authorization"}
@@ -178,11 +166,8 @@
 			time.Hour,
 			mockSender,
 			mockHealth,
-<<<<<<< HEAD
-			false,
-=======
-			newSpyRecentLogsHandler(),
->>>>>>> d1a354b5
+			newSpyRecentLogsHandler(),
+			false,
 		)
 
 		req, _ := http.NewRequest("GET", "/firehose/", nil)
@@ -203,11 +188,8 @@
 			time.Hour,
 			mockSender,
 			mockHealth,
-<<<<<<< HEAD
-			false,
-=======
-			newSpyRecentLogsHandler(),
->>>>>>> d1a354b5
+			newSpyRecentLogsHandler(),
+			false,
 		)
 		server := httptest.NewServer(handler)
 		defer server.CloseClientConnections()
@@ -236,11 +218,8 @@
 			time.Hour,
 			mockSender,
 			mockHealth,
-<<<<<<< HEAD
-			false,
-=======
-			newSpyRecentLogsHandler(),
->>>>>>> d1a354b5
+			newSpyRecentLogsHandler(),
+			false,
 		)
 		server := httptest.NewServer(handler)
 		defer server.CloseClientConnections()
