--- conflicted
+++ resolved
@@ -57,11 +57,8 @@
 			time.Hour,
 			mockSender,
 			mockHealth,
-<<<<<<< HEAD
+			recentLogsHandler,
 			false,
-=======
-			recentLogsHandler,
->>>>>>> d1a354b5
 		)
 
 		recorder = httptest.NewRecorder()
@@ -194,16 +191,9 @@
 		Expect(recorder.Code).To(Equal(http.StatusUnauthorized))
 	})
 
-<<<<<<< HEAD
 	It("accepts non-GUIDs when disableAccessControl is set", func() {
 		req, _ := http.NewRequest("GET", "/apps/not-a-valid-guid/recentlogs?limit=2", nil)
 		req.Header.Add("Authorization", "token")
-		recentLogResp := [][]byte{
-			[]byte("log1"),
-			[]byte("log2"),
-			[]byte("log3"),
-		}
-		mockGrpcConnector.RecentLogsOutput.Ret0 <- recentLogResp
 
 		dopplerProxy = proxy.NewDopplerProxy(
 			auth.Authorize,
@@ -214,42 +204,13 @@
 			time.Hour,
 			mockSender,
 			mockHealth,
+			recentLogsHandler,
 			true,
 		)
 		dopplerProxy.ServeHTTP(recorder, req)
 		Expect(recorder.Code).To(Equal(http.StatusOK))
 	})
 
-	It("ignores limit if it is negative", func() {
-		req, _ := http.NewRequest("GET", "/apps/8de7d390-9044-41ff-ab76-432299923511/recentlogs?limit=-2", nil)
-		req.Header.Add("Authorization", "token")
-		recentLogResp := [][]byte{
-			[]byte("log1"),
-			[]byte("log2"),
-			[]byte("log3"),
-		}
-		mockGrpcConnector.RecentLogsOutput.Ret0 <- recentLogResp
-
-		dopplerProxy.ServeHTTP(recorder, req)
-
-		boundaryRegexp := regexp.MustCompile("boundary=(.*)")
-		matches := boundaryRegexp.FindStringSubmatch(recorder.Header().Get("Content-Type"))
-		Expect(matches).To(HaveLen(2))
-		Expect(matches[1]).NotTo(BeEmpty())
-		reader := multipart.NewReader(recorder.Body, matches[1])
-
-		for _, payload := range recentLogResp {
-			part, err := reader.NextPart()
-			Expect(err).ToNot(HaveOccurred())
-
-			partBytes, err := ioutil.ReadAll(part)
-			Expect(err).ToNot(HaveOccurred())
-			Expect(partBytes).To(Equal(payload))
-		}
-	})
-
-=======
->>>>>>> d1a354b5
 	Context("SetCookie", func() {
 		It("returns an OK status with a form", func() {
 			req, _ := http.NewRequest("POST", "/set-cookie", strings.NewReader("CookieName=cookie&CookieValue=monster"))
