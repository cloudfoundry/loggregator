package proxy_test

import (
	"net/http"
	"net/http/httptest"
	"strings"
	"time"

	"code.cloudfoundry.org/loggregator/metricemitter/testhelper"
	"code.cloudfoundry.org/loggregator/trafficcontroller/internal/proxy"
	"github.com/cloudfoundry/sonde-go/events"
	"github.com/gogo/protobuf/proto"
	"github.com/gorilla/websocket"
	. "github.com/onsi/ginkgo"
	. "github.com/onsi/ginkgo/extensions/table"
	. "github.com/onsi/gomega"
)

var _ = Describe("DopplerProxy", func() {
	var (
		auth         LogAuthorizer
		adminAuth    AdminAuthorizer
		dopplerProxy *proxy.DopplerProxy
		recorder     *httptest.ResponseRecorder

		mockGrpcConnector       *mockGrpcConnector
		mockDopplerStreamClient *mockReceiver
		mockHealth              *mockHealth

		mockSender *testhelper.SpyMetricClient

		recentLogsHandler *spyRecentLogsHandler
		logCacheClient    *fakeLogCacheClient
	)

	BeforeEach(func() {
		auth = LogAuthorizer{Result: AuthorizerResult{Status: http.StatusOK}}
		adminAuth = AdminAuthorizer{Result: AuthorizerResult{Status: http.StatusOK}}

		mockGrpcConnector = newMockGrpcConnector()
		mockDopplerStreamClient = newMockReceiver()
		mockSender = testhelper.NewMetricClient()
		mockHealth = newMockHealth()

		mockGrpcConnector.SubscribeOutput.Ret0 <- mockDopplerStreamClient.Recv

		recentLogsHandler = newSpyRecentLogsHandler()

		logCacheClient = newFakeLogCacheClient()

		dopplerProxy = proxy.NewDopplerProxy(
			auth.Authorize,
			adminAuth.Authorize,
			mockGrpcConnector,
			"cookieDomain",
			50*time.Millisecond,
			time.Hour,
			mockSender,
			mockHealth,
			recentLogsHandler,
<<<<<<< HEAD
			false,
=======
			logCacheClient,
>>>>>>> 2d4993bf
		)

		recorder = httptest.NewRecorder()
	})

	JustBeforeEach(func() {
		close(mockGrpcConnector.SubscribeOutput.Ret0)
		close(mockGrpcConnector.SubscribeOutput.Ret1)

		mockDopplerStreamClient.RecvOutput.Ret0 <- []byte("test-message")
		close(mockDopplerStreamClient.RecvOutput.Ret0)
		close(mockDopplerStreamClient.RecvOutput.Ret1)
	})

	Describe("metrics", func() {
		It("emits latency value metric for recentlogs request", func() {
			req, _ := http.NewRequest("GET", "/apps/12bdb5e8-ba61-48e3-9dda-30ecd1446663/recentlogs", nil)
			metricName := "doppler_proxy.recent_logs_latency"
			requestStart := time.Now()

			dopplerProxy.ServeHTTP(recorder, req)

			metricValue := mockSender.GetValue(metricName)
			elapsed := float64(time.Since(requestStart)) / float64(time.Millisecond)
			Expect(metricValue).To(BeNumerically("<", elapsed))
		})

		It("emits latency value metric for containermetrics request", func() {
			mockGrpcConnector.ContainerMetricsOutput.Ret0 <- nil

			req, _ := http.NewRequest("GET", "/apps/12bdb5e8-ba61-48e3-9dda-30ecd1446663/containermetrics", nil)
			metricName := "dopplerProxy.containermetricsLatency"
			requestStart := time.Now()

			dopplerProxy.ServeHTTP(recorder, req)

			metricValue := mockSender.GetValue(metricName)
			elapsed := float64(time.Since(requestStart)) / float64(time.Millisecond)
			Expect(metricValue).To(BeNumerically("<", elapsed))
		})

		DescribeTable("increments a counter for every envelope that is written", func(url, endpoint string) {
			server := httptest.NewServer(dopplerProxy)
			defer server.CloseClientConnections()

			_, _, err := websocket.DefaultDialer.Dial(
				wsEndpoint(server, url),
				http.Header{"Authorization": []string{"token"}},
			)
			Expect(err).ToNot(HaveOccurred())

			f := func() uint64 {
				for _, e := range mockSender.GetEnvelopes("egress") {
					t, ok := e.DeprecatedTags["endpoint"]
					if !ok {
						continue
					}

					if t.GetText() != endpoint {
						continue
					}

					return e.GetCounter().GetDelta()
				}

				return 0
			}
			Eventually(f).Should(Equal(uint64(1)))
		},
			Entry("stream requests", "/apps/12bdb5e8-ba61-48e3-9dda-30ecd1446663/stream", "stream"),
			Entry("firehose requests", "/firehose/streamID", "firehose"),
		)

		It("sets the health value for firehose count", func() {
			req, _ := http.NewRequest("GET", "/firehose/streamID", nil)
			dopplerProxy.ServeHTTP(recorder, req)
			Eventually(mockHealth.SetInput.Name, 3).Should(Receive(Equal("firehoseStreamCount")))
		})

		It("sets the health value for app stream count", func() {
			req, _ := http.NewRequest("GET", "/apps/appID/stream", nil)
			dopplerProxy.ServeHTTP(recorder, req)
			Eventually(mockHealth.SetInput.Name, 3).Should(Receive(Equal("appStreamCount")))
		})
	})

	It("calls the recent logs handler", func() {
		req, _ := http.NewRequest("GET", "/apps/8de7d390-9044-41ff-ab76-432299923511/recentlogs", nil)
		req.Header.Add("Authorization", "token")

		dopplerProxy.ServeHTTP(recorder, req)

		Eventually(func() int { return recentLogsHandler.numCalls }).Should(Equal(1))
	})

	It("rejects badly-formed app GUIDs", func() {
		req, _ := http.NewRequest("GET", "/apps/not-a-valid-guid/recentlogs?limit=2", nil)
		req.Header.Add("Authorization", "token")

		dopplerProxy.ServeHTTP(recorder, req)
		Expect(recorder.Code).To(Equal(http.StatusUnauthorized))
	})

	It("accepts non-GUIDs when disableAccessControl is set", func() {
		req, _ := http.NewRequest("GET", "/apps/not-a-valid-guid/recentlogs?limit=2", nil)
		req.Header.Add("Authorization", "token")

		dopplerProxy = proxy.NewDopplerProxy(
			auth.Authorize,
			adminAuth.Authorize,
			mockGrpcConnector,
			"cookieDomain",
			50*time.Millisecond,
			time.Hour,
			mockSender,
			mockHealth,
			recentLogsHandler,
			true,
		)
		dopplerProxy.ServeHTTP(recorder, req)
		Expect(recorder.Code).To(Equal(http.StatusOK))
	})

	Context("SetCookie", func() {
		It("returns an OK status with a form", func() {
			req, _ := http.NewRequest("POST", "/set-cookie", strings.NewReader("CookieName=cookie&CookieValue=monster"))
			req.Header.Set("Content-Type", "application/x-www-form-urlencoded")

			dopplerProxy.ServeHTTP(recorder, req)

			Expect(recorder.Code).To(Equal(http.StatusOK))
			Expect(recorder.Header().Get("Set-Cookie")).To(Equal("cookie=monster; Domain=cookieDomain; Secure"))
		})

		It("returns a bad request if the form does not parse", func() {
			req, _ := http.NewRequest("POST", "/set-cookie", nil)
			req.Header.Set("Content-Type", "application/x-www-form-urlencoded")

			dopplerProxy.ServeHTTP(recorder, req)

			Expect(recorder.Code).To(Equal(http.StatusBadRequest))
		})
	})

	Context("CORS requests", func() {
		It("configures CORS for set-cookie", func() {
			req, _ := http.NewRequest(
				"POST",
				"/set-cookie",
				strings.NewReader("CookieName=cookie&CookieValue=monster"),
			)
			req.Header.Set("Content-Type", "application/x-www-form-urlencoded")
			req.Header.Set("Origin", "fake-origin-string")

			dopplerProxy.ServeHTTP(recorder, req)

			Expect(recorder.Header().Get("Access-Control-Allow-Origin")).To(Equal("fake-origin-string"))
			Expect(recorder.Header().Get("Access-Control-Allow-Credentials")).To(Equal("true"))
			Expect(recorder.Header().Get("Access-Control-Allow-Headers")).To(Equal("Content-Type"))
		})

		It("configures CORS for recentlogs", func() {
			req, _ := http.NewRequest(
				"GET",
				"/apps/guid/recentlogs",
				nil,
			)
			req.Header.Set("Origin", "fake-origin-string")

			dopplerProxy.ServeHTTP(recorder, req)

			Expect(recorder.Header().Get("Access-Control-Allow-Origin")).To(Equal("fake-origin-string"))
			Expect(recorder.Header().Get("Access-Control-Allow-Credentials")).To(Equal("true"))
			Expect(recorder.Header().Get("Access-Control-Allow-Headers")).To(Equal(""))
		})

		It("configures CORS for container metrics", func() {
			mockGrpcConnector.ContainerMetricsOutput.Ret0 <- nil
			req, _ := http.NewRequest(
				"GET",
				"/apps/guid/containermetrics",
				nil,
			)
			req.Header.Set("Origin", "fake-origin-string")

			dopplerProxy.ServeHTTP(recorder, req)

			Expect(recorder.Header().Get("Access-Control-Allow-Origin")).To(Equal("fake-origin-string"))
			Expect(recorder.Header().Get("Access-Control-Allow-Credentials")).To(Equal("true"))
			Expect(recorder.Header().Get("Access-Control-Allow-Headers")).To(Equal(""))
		})
	})
})

func buildContainerMetric(appID string, t time.Time) (*events.Envelope, []byte) {
	envelope := &events.Envelope{
		Origin:    proto.String("doppler"),
		EventType: events.Envelope_ContainerMetric.Enum(),
		Timestamp: proto.Int64(t.UnixNano()),
		ContainerMetric: &events.ContainerMetric{
			ApplicationId: proto.String(appID),
			InstanceIndex: proto.Int32(int32(1)),
			CpuPercentage: proto.Float64(float64(1)),
			MemoryBytes:   proto.Uint64(uint64(1)),
			DiskBytes:     proto.Uint64(uint64(1)),
		},
	}
	data, err := proto.Marshal(envelope)
	Expect(err).ToNot(HaveOccurred())
	return envelope, data
}

type spyRecentLogsHandler struct {
	numCalls int
}

func (rlh *spyRecentLogsHandler) ServeHTTP(w http.ResponseWriter, r *http.Request) {
	rlh.numCalls += 1
}

func newSpyRecentLogsHandler() *spyRecentLogsHandler {
	return &spyRecentLogsHandler{}
}<|MERGE_RESOLUTION|>--- conflicted
+++ resolved
@@ -58,11 +58,8 @@
 			mockSender,
 			mockHealth,
 			recentLogsHandler,
-<<<<<<< HEAD
 			false,
-=======
 			logCacheClient,
->>>>>>> 2d4993bf
 		)
 
 		recorder = httptest.NewRecorder()
@@ -181,6 +178,7 @@
 			mockHealth,
 			recentLogsHandler,
 			true,
+			logCacheClient,
 		)
 		dopplerProxy.ServeHTTP(recorder, req)
 		Expect(recorder.Code).To(Equal(http.StatusOK))
