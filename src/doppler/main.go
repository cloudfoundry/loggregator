--- conflicted
+++ resolved
@@ -5,13 +5,9 @@
 	"fmt"
 	"log"
 	"math/rand"
-<<<<<<< HEAD
-	"metric"
+	"metricemitter"
 	"os"
 	"os/signal"
-=======
-	"metricemitter"
->>>>>>> 21ae7c8a
 	"plumbing"
 	"sync"
 	"time"
