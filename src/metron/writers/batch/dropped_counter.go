package batch

import (
	"fmt"
<<<<<<< HEAD
	"metron/config"
=======
	"strings"
>>>>>>> e07c65c8
	"sync"
	"sync/atomic"
	"time"

	"github.com/cloudfoundry/dropsonde/envelope_extensions"
	"github.com/cloudfoundry/sonde-go/events"
	"github.com/gogo/protobuf/proto"
)

var metSourceType = proto.String("MET")

//go:generate hel --type BatchCounterIncrementer --output mock_batch_counter_incrementer_test.go

type BatchCounterIncrementer interface {
	BatchIncrementCounter(name string)
}

type DroppedCounter struct {
<<<<<<< HEAD
	conf           *config.Config
	origin         string
	ip             string
	deltaDropped   int64
	totalDropped   int64
	writer         BatchChainByteWriter
	incrementer    BatchCounterIncrementer
	timer          *time.Timer
	timerResetLock sync.Mutex
=======
	origin               string
	totalDropped         int64
	writer               BatchChainByteWriter
	incrementer          BatchCounterIncrementer
	timer                *time.Timer
	timerResetLock       sync.Mutex
	congestedDopplerLock sync.Mutex
	congestedDopplers    []string
>>>>>>> e07c65c8
}

func NewDroppedCounter(byteWriter BatchChainByteWriter, incrementer BatchCounterIncrementer, origin, ip string, conf *config.Config) *DroppedCounter {
	counter := &DroppedCounter{
		origin:      origin,
		ip:          ip,
		conf:        conf,
		writer:      byteWriter,
		incrementer: incrementer,
		timer:       time.NewTimer(time.Second),
	}
	counter.timer.Stop()
	go counter.run()
	return counter
}

func (d *DroppedCounter) Drop(n uint32) {
	defer func() {
		d.timerResetLock.Lock()
		defer d.timerResetLock.Unlock()
		d.timer.Reset(time.Millisecond)
	}()

	atomic.AddInt64(&d.deltaDropped, int64(n))
	atomic.AddInt64(&d.totalDropped, int64(n))
}

func (d *DroppedCounter) DropCongested(n uint32, congestedDoppler string) {
	if n == 0 {
		return
	}
	d.congestedDopplerLock.Lock()
	defer d.congestedDopplerLock.Unlock()
	d.Drop(n)
	d.congestedDopplers = append(d.congestedDopplers, congestedDoppler)
}

func (d *DroppedCounter) Dropped() int64 {
	return atomic.LoadInt64(&d.deltaDropped)
}

func (d *DroppedCounter) run() {
	for range d.timer.C {
		d.sendDroppedMessages()
	}
}

func (d *DroppedCounter) sendDroppedMessages() {
	droppedCount := d.Dropped()
	if droppedCount == 0 {
		return
	}

	totalDropped := atomic.LoadInt64(&d.totalDropped)

	bytes := append(d.encodeCounterEvent(droppedCount, totalDropped), d.encodeLogMessage(droppedCount)...)
	if _, err := d.writer.Write(bytes); err != nil {
		d.incrementer.BatchIncrementCounter("droppedCounter.sendErrors")
		d.timerResetLock.Lock()
		defer d.timerResetLock.Unlock()
		d.timer.Reset(time.Millisecond)
		return
	}

	atomic.AddInt64(&d.deltaDropped, -droppedCount)
}

func (d *DroppedCounter) encodeCounterEvent(droppedCount, totalDropped int64) []byte {
	message := &events.Envelope{
		Origin:     proto.String(d.origin),
		Timestamp:  proto.Int64(time.Now().UnixNano()),
		Ip:         proto.String(d.ip),
		Deployment: proto.String(d.conf.Deployment),
		Index:      proto.String(d.conf.Index),
		Job:        proto.String(d.conf.Job),
		EventType:  events.Envelope_CounterEvent.Enum(),
		CounterEvent: &events.CounterEvent{
			Name:  proto.String("DroppedCounter.droppedMessageCount"),
			Delta: proto.Uint64(uint64(droppedCount)),
			Total: proto.Uint64(uint64(totalDropped)),
		},
	}

	bytes, err := message.Marshal()
	if err != nil {
		d.incrementer.BatchIncrementCounter("droppedCounter.sendErrors")
		d.timer.Reset(time.Millisecond)
		return nil
	}

	return prefixMessage(bytes)
}

<<<<<<< HEAD
func (d *DroppedCounter) encodeLogMessage(droppedCount int64) []byte {
	now := time.Now()
=======
func (d *DroppedCounter) droppedLogBytes(droppedCount int64) []byte {
	var dopplerIPs []string

	d.congestedDopplerLock.Lock()
	dopplerIPs = d.congestedDopplers
	d.congestedDopplerLock.Unlock()

	logContent := fmt.Sprintf("Dropped %d message(s) from MetronAgent to Doppler", droppedCount)
	if len(dopplerIPs) != 0 {
		logContent = fmt.Sprintf("Dropped %d message(s) from MetronAgent to Doppler.  Congested dopplers: %s", droppedCount, strings.Join(dopplerIPs, ", "))
		d.clearCongestedDopplers()
	}

>>>>>>> e07c65c8
	message := &events.Envelope{
		Origin:     proto.String(d.origin),
		Timestamp:  proto.Int64(now.UnixNano()),
		Ip:         proto.String(d.ip),
		Deployment: proto.String(d.conf.Deployment),
		Index:      proto.String(d.conf.Index),
		Job:        proto.String(d.conf.Job),
		EventType:  events.Envelope_LogMessage.Enum(),
		LogMessage: &events.LogMessage{
			MessageType: events.LogMessage_ERR.Enum(),
			Timestamp:   proto.Int64(now.UnixNano()),
			AppId:       proto.String(envelope_extensions.SystemAppId),
			Message:     []byte(logContent),
			SourceType:  metSourceType,
		},
	}

	bytes, err := message.Marshal()
	if err != nil {
		d.incrementer.BatchIncrementCounter("droppedCounter.sendErrors")
		d.timer.Reset(time.Millisecond)
		return nil
	}

	return prefixMessage(bytes)
}

func (d *DroppedCounter) clearCongestedDopplers() {
	d.congestedDopplerLock.Lock()
	d.congestedDopplerLock.Unlock()
	d.congestedDopplers = d.congestedDopplers[:0]
}<|MERGE_RESOLUTION|>--- conflicted
+++ resolved
@@ -2,11 +2,8 @@
 
 import (
 	"fmt"
-<<<<<<< HEAD
 	"metron/config"
-=======
 	"strings"
->>>>>>> e07c65c8
 	"sync"
 	"sync/atomic"
 	"time"
@@ -25,18 +22,10 @@
 }
 
 type DroppedCounter struct {
-<<<<<<< HEAD
-	conf           *config.Config
-	origin         string
-	ip             string
-	deltaDropped   int64
-	totalDropped   int64
-	writer         BatchChainByteWriter
-	incrementer    BatchCounterIncrementer
-	timer          *time.Timer
-	timerResetLock sync.Mutex
-=======
+	conf                 *config.Config
 	origin               string
+	ip                   string
+	deltaDropped         int64
 	totalDropped         int64
 	writer               BatchChainByteWriter
 	incrementer          BatchCounterIncrementer
@@ -44,7 +33,6 @@
 	timerResetLock       sync.Mutex
 	congestedDopplerLock sync.Mutex
 	congestedDopplers    []string
->>>>>>> e07c65c8
 }
 
 func NewDroppedCounter(byteWriter BatchChainByteWriter, incrementer BatchCounterIncrementer, origin, ip string, conf *config.Config) *DroppedCounter {
@@ -138,11 +126,8 @@
 	return prefixMessage(bytes)
 }
 
-<<<<<<< HEAD
 func (d *DroppedCounter) encodeLogMessage(droppedCount int64) []byte {
 	now := time.Now()
-=======
-func (d *DroppedCounter) droppedLogBytes(droppedCount int64) []byte {
 	var dopplerIPs []string
 
 	d.congestedDopplerLock.Lock()
@@ -155,7 +140,6 @@
 		d.clearCongestedDopplers()
 	}
 
->>>>>>> e07c65c8
 	message := &events.Envelope{
 		Origin:     proto.String(d.origin),
 		Timestamp:  proto.Int64(now.UnixNano()),
