package lats_test

import (
	"fmt"
	"lats/helpers"
	"math/rand"
	"sort"
	"time"

	"github.com/cloudfoundry/noaa/consumer"
	"github.com/cloudfoundry/sonde-go/events"
	"github.com/gogo/protobuf/proto"
	. "github.com/onsi/ginkgo"
	. "github.com/onsi/gomega"
)

var _ = Describe("Firehose", func() {
<<<<<<< HEAD
	Describe("subscription sharding", func() {
		Context("100 envelopes emitted", func() {
			var count int

			var generateSubID = func() string {
				rand.Seed(time.Now().UnixNano())
				return fmt.Sprintf("sub-%d", rand.Int())
			}

			var buildValueMetric = func(name string, value float64) *events.Envelope {
				valueMetric := createValueMetric()
				valueMetric.ValueMetric.Name = proto.String(name)
				valueMetric.ValueMetric.Value = proto.Float64(value)
				return valueMetric
			}

			var readFromErrors = func(errs <-chan error) {
				defer GinkgoRecover()
				Consistently(errs).ShouldNot(Receive())
			}

			var emitControlMessages = func() {
				for i := 0; i < 20; i++ {
					time.Sleep(10 * time.Millisecond)
					helpers.EmitToMetron(buildValueMetric("controlValue", 0))
=======

	var generateSubID = func() string {
		rand.Seed(time.Now().UnixNano())
		return fmt.Sprintf("sub-%d", rand.Int())
	}

	var buildValueMetric = func(name string, value float64) *events.Envelope {
		valueMetric := createValueMetric()
		valueMetric.ValueMetric.Name = proto.String(name)
		valueMetric.ValueMetric.Value = proto.Float64(value)
		return valueMetric
	}

	var emitControlMessages = func() {
		for i := 0; i < 20; i++ {
			time.Sleep(10 * time.Millisecond)
			helpers.EmitToMetron(buildValueMetric("controlValue", 0))
		}
	}

	var waitForControl = func(msgs <-chan *events.Envelope) {
		Eventually(msgs).Should(Receive())
	}

	var readFromErrors = func(errs <-chan error) {
		defer GinkgoRecover()
		Consistently(errs).ShouldNot(Receive())
	}

	var readEnvelopes = func(t time.Duration, msgs <-chan *events.Envelope) []*events.Envelope {
		var envelopes []*events.Envelope
		timer := time.NewTimer(t)
		for {
			select {
			case <-timer.C:
				return envelopes
			case e := <-msgs:
				if e.GetOrigin() == helpers.ORIGIN_NAME && e.ValueMetric.GetName() == "mainValue" {
					envelopes = append(envelopes, e)
>>>>>>> 1bb9dd78
				}
			}
		}
	}

	var verifyEnvelopes = func(count int, envelopes []*events.Envelope) bool {
		sort.Sort(valueMetrics(envelopes))
		var i float64
		for _, e := range envelopes {
			if e.ValueMetric.GetValue() < i {
				return false
			}
			i = e.ValueMetric.GetValue() + 1
		}

		return true
	}

	var emitMetrics = func(count int) {
		for i := 0; i < count; i++ {
			time.Sleep(10 * time.Millisecond)
			helpers.EmitToMetron(buildValueMetric("mainValue", float64(i)))
		}
	}

	Describe("subscription sharding", func() {
		Context("100 envelopes emitted", func() {
			var (
				count int
			)

			BeforeEach(func() {
				count = 100
			})

			JustBeforeEach(func() {
				for i := 0; i < count; i++ {
					time.Sleep(10 * time.Millisecond)
					helpers.EmitToMetron(buildValueMetric("mainValue", float64(i)))
				}
			})

			Context("single connection", func() {
				var (
					reader *consumer.Consumer
					msgs   <-chan *events.Envelope
					errs   <-chan error
				)

				JustBeforeEach(func() {
					go emitControlMessages()
					waitForControl(msgs)
				})

				BeforeEach(func() {
					reader, _ = helpers.SetUpConsumer()
					msgs, errs = reader.Firehose(generateSubID(), "")
					go readFromErrors(errs)
				})

				AfterEach(func() {
					reader.Close()
				})

				It("sends all the envelopes to the subscription", func() {
					envelopes := readEnvelopes(2*time.Second, msgs)

					Expect(len(envelopes)).To(BeNumerically("~", count, 3))
					Expect(len(envelopes)).To(BeNumerically("<=", count))
					Expect(verifyEnvelopes(count, envelopes)).To(BeTrue())
				})
			})

			Context("multiple connections", func() {
				var (
					reader *consumer.Consumer
					msgs1  <-chan *events.Envelope
					msgs2  <-chan *events.Envelope
					errs1  <-chan error
					errs2  <-chan error
				)

				AfterEach(func() {
					reader.Close()
				})

				var readFromTwoChannels = func() ([]*events.Envelope, []*events.Envelope) {
					var envelopes1, envelopes2 []*events.Envelope
					t := time.NewTimer(5 * time.Second)
					for {
						select {
						case <-t.C:
							return envelopes1, envelopes2
						case e := <-msgs1:
							if e.GetOrigin() == helpers.ORIGIN_NAME && e.ValueMetric.GetName() == "mainValue" {
								envelopes1 = append(envelopes1, e)
							}
						case e := <-msgs2:
							if e.GetOrigin() == helpers.ORIGIN_NAME && e.ValueMetric.GetName() == "mainValue" {
								envelopes2 = append(envelopes2, e)
							}
						}
					}
				}

				Context("single subscription ID", func() {
					BeforeEach(func() {
						subID := generateSubID()
						reader, _ = helpers.SetUpConsumer()
						msgs1, errs1 = reader.Firehose(subID, "")
						msgs2, errs2 = reader.Firehose(subID, "")
						go readFromErrors(errs1)
						go readFromErrors(errs2)
					})

					JustBeforeEach(func() {
						go emitControlMessages()
						waitForControl(msgs1)
						waitForControl(msgs2)
					})

					It("sends about half of the envelopes to each connection", func() {
						envelopes1, envelopes2 := readFromTwoChannels()

						Expect(len(envelopes1)).To(BeNumerically("~", count/2, 15))
						Expect(len(envelopes2)).To(BeNumerically("~", count/2, 15))

						allEnvelopes := append(envelopes1, envelopes2...)
						Expect(verifyEnvelopes(count, allEnvelopes)).To(BeTrue())
					})
				})

				Context("2 subscription IDs", func() {
					Context("1 connection per subscription", func() {
						BeforeEach(func() {
							subID1 := generateSubID()
							subID2 := generateSubID()
							reader, _ = helpers.SetUpConsumer()
							msgs1, errs1 = reader.Firehose(subID1, "")
							msgs2, errs2 = reader.Firehose(subID2, "")
							go readFromErrors(errs1)
							go readFromErrors(errs2)
						})

						JustBeforeEach(func() {
							go emitControlMessages()
							waitForControl(msgs1)
							waitForControl(msgs2)
						})

						It("sends all the envelopes to each connection", func() {
							envelopes1, envelopes2 := readFromTwoChannels()

							Expect(len(envelopes1)).To(BeNumerically("~", count, 3))
							Expect(len(envelopes1)).To(BeNumerically("<=", count))

							Expect(len(envelopes2)).To(BeNumerically("~", count, 3))
							Expect(len(envelopes2)).To(BeNumerically("<=", count))

							Expect(verifyEnvelopes(count, envelopes1)).To(BeTrue())
							Expect(verifyEnvelopes(count, envelopes2)).To(BeTrue())
						})
					})

					Context("2 connections per subscription", func() {
						var (
							// Subscription A
							msgsA1 <-chan *events.Envelope
							msgsA2 <-chan *events.Envelope
							errsA1 <-chan error
							errsA2 <-chan error

							// Subscription B
							msgsB1 <-chan *events.Envelope
							msgsB2 <-chan *events.Envelope
							errsB1 <-chan error
							errsB2 <-chan error
						)

						var readFromFourChannels = func() [][]*events.Envelope {
							var envelopesA1, envelopesA2, envelopesB1, envelopesB2 []*events.Envelope
							t := time.NewTimer(5 * time.Second)
							for {
								select {
								case <-t.C:
									return [][]*events.Envelope{
										envelopesA1,
										envelopesA2,
										envelopesB1,
										envelopesB2,
									}
								case e := <-msgsA1:
									if e.GetOrigin() == helpers.ORIGIN_NAME && e.ValueMetric.GetName() == "mainValue" {
										envelopesA1 = append(envelopesA1, e)
									}
								case e := <-msgsA2:
									if e.GetOrigin() == helpers.ORIGIN_NAME && e.ValueMetric.GetName() == "mainValue" {
										envelopesA2 = append(envelopesA2, e)
									}

								case e := <-msgsB1:
									if e.GetOrigin() == helpers.ORIGIN_NAME && e.ValueMetric.GetName() == "mainValue" {
										envelopesB1 = append(envelopesB1, e)
									}
								case e := <-msgsB2:
									if e.GetOrigin() == helpers.ORIGIN_NAME && e.ValueMetric.GetName() == "mainValue" {
										envelopesB2 = append(envelopesB2, e)
									}
								}
							}
						}

						BeforeEach(func() {
							reader, _ = helpers.SetUpConsumer()

							subIDa := generateSubID()
							msgsA1, errsA1 = reader.Firehose(subIDa, "")
							msgsA2, errsA2 = reader.Firehose(subIDa, "")
							go readFromErrors(errsA1)
							go readFromErrors(errsA2)

							subIDb := generateSubID()
							msgsB1, errsB1 = reader.Firehose(subIDb, "")
							msgsB2, errsB2 = reader.Firehose(subIDb, "")
							go readFromErrors(errsB1)
							go readFromErrors(errsB2)
						})

						JustBeforeEach(func() {
							go emitControlMessages()

							waitForControl(msgsA1)
							waitForControl(msgsA2)

							waitForControl(msgsB1)
							waitForControl(msgsB2)
						})

						It("sends about half of the envelopes to each connection per subscription", func() {
							envelopes := readFromFourChannels()

							By("subscription A")
							Expect(len(envelopes[0])).To(BeNumerically("~", count/2, 15))
							Expect(len(envelopes[1])).To(BeNumerically("~", count/2, 15))

							By("subscription B")
							Expect(len(envelopes[2])).To(BeNumerically("~", count/2, 15))
							Expect(len(envelopes[3])).To(BeNumerically("~", count/2, 15))

							By("subscription A")
							allEnvelopesA := append(envelopes[0], envelopes[1]...)
							Expect(verifyEnvelopes(count, allEnvelopesA)).To(BeTrue())

							By("subscription B")
							allEnvelopesB := append(envelopes[2], envelopes[3]...)
							Expect(verifyEnvelopes(count, allEnvelopesB)).To(BeTrue())
						})
					})
				})

			})
		})
	})

	Describe("subscription reconnect", func() {
		It("gets all of the messages after reconnect", func() {
			By("establishing first consumer")
			reader, _ := helpers.SetUpConsumer()
			subscriptionID := generateSubID()
			msgs, errs := reader.FirehoseWithoutReconnect(subscriptionID, "")
			go readFromErrors(errs)

			By("waiting for connection to be established")
			emitControlMessages()
			waitForControl(msgs)
			reader.Close()

			By("establishing second consumer with the same subscription id")
			reader, _ = helpers.SetUpConsumer()
			msgs, errs = reader.FirehoseWithoutReconnect(subscriptionID, "")
			go readFromErrors(errs)

			By("asserting that most messages get through")
			count := 100
			emitMetrics(count)
			envelopes := readEnvelopes(2*time.Second, msgs)

			Expect(len(envelopes)).To(BeNumerically("~", count, 3))
			Expect(len(envelopes)).To(BeNumerically("<=", count))
			Expect(verifyEnvelopes(count, envelopes)).To(BeTrue())
		})
	})
})

type valueMetrics []*events.Envelope

func (m valueMetrics) Len() int {
	return len(m)
}

func (m valueMetrics) Less(i, j int) bool {
	return m[i].ValueMetric.GetValue() < m[j].ValueMetric.GetValue()
}

func (m valueMetrics) Swap(i, j int) {
	tmp := m[i]
	m[i] = m[j]
	m[j] = tmp
}<|MERGE_RESOLUTION|>--- conflicted
+++ resolved
@@ -15,33 +15,6 @@
 )
 
 var _ = Describe("Firehose", func() {
-<<<<<<< HEAD
-	Describe("subscription sharding", func() {
-		Context("100 envelopes emitted", func() {
-			var count int
-
-			var generateSubID = func() string {
-				rand.Seed(time.Now().UnixNano())
-				return fmt.Sprintf("sub-%d", rand.Int())
-			}
-
-			var buildValueMetric = func(name string, value float64) *events.Envelope {
-				valueMetric := createValueMetric()
-				valueMetric.ValueMetric.Name = proto.String(name)
-				valueMetric.ValueMetric.Value = proto.Float64(value)
-				return valueMetric
-			}
-
-			var readFromErrors = func(errs <-chan error) {
-				defer GinkgoRecover()
-				Consistently(errs).ShouldNot(Receive())
-			}
-
-			var emitControlMessages = func() {
-				for i := 0; i < 20; i++ {
-					time.Sleep(10 * time.Millisecond)
-					helpers.EmitToMetron(buildValueMetric("controlValue", 0))
-=======
 
 	var generateSubID = func() string {
 		rand.Seed(time.Now().UnixNano())
@@ -81,7 +54,6 @@
 			case e := <-msgs:
 				if e.GetOrigin() == helpers.ORIGIN_NAME && e.ValueMetric.GetName() == "mainValue" {
 					envelopes = append(envelopes, e)
->>>>>>> 1bb9dd78
 				}
 			}
 		}
